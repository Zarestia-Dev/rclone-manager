<div class="general-overview" @fadeInOut>
  <div class="overview-header" role="banner">
    <div class="header-content">
      <div class="title-section" aria-label="Application title">
        <img src="assets/rclone.svg" alt="Rclone Logo" class="app-icon" />
        <h2 id="app-title">RClone Manager</h2>
      </div>
      <div class="header-divider" aria-hidden="true"></div>
    </div>
  </div>

  <div class="overview-content" role="main">
    <mat-accordion multi>
      <!-- Quick Remote Access Panel -->
      <app-remotes-panel
        [title]="'Quick Remote Access'"
        [icon]="'cloud'"
        [remotes]="allRemotes"
        [mode]="'general'"
        [actionInProgress]="actionInProgress"
        [primaryActionLabel]="'Mount'"
        [activeIcon]="'mount'"
        (remoteSelected)="onRemoteSelectedFromPanel($event)"
        (openInFiles)="onOpenInFilesFromPanel($event)"
        (startJob)="startJob.emit({ type: $event.type, remoteName: $event.remoteName })"
        (stopJob)="stopJob.emit({ type: $event.type, remoteName: $event.remoteName })"
        role="region"
        aria-labelledby="remotes-panel-title"
      >
      </app-remotes-panel>

      <!-- Bandwidth Limit Panel -->
      <mat-expansion-panel
        [(expanded)]="bandwidthPanelOpenState"
        (expandedChange)="onBandwidthPanelStateChange($event)"
        class="bandwidth-panel"
        role="region"
      >
        <mat-expansion-panel-header>
          <mat-panel-title>
            <div class="panel-title-content">
              <mat-icon svgIcon="right-left" class="primary" aria-hidden="true"></mat-icon>
              <span>Bandwidth Limit</span>
            </div>
          </mat-panel-title>
          <mat-panel-description>
            <span aria-live="polite">
              @if (bandwidthLimit?.loading) {
                <span aria-busy="true">Loading...</span>
              } @else if (bandwidthLimit?.error) {
                <span class="error-text">Error loading bandwidth info</span>
              } @else {
                <span>{{ bandwidthDisplayValue }}</span>
              }
            </span>
          </mat-panel-description>
        </mat-expansion-panel-header>

        @if (bandwidthLimit?.loading) {
          <div class="loading fade-in" aria-live="polite">
            <mat-spinner diameter="24" aria-label="Loading bandwidth information"></mat-spinner>
            <span>Loading bandwidth information...</span>
          </div>
        } @else if (bandwidthLimit?.error) {
          <div class="bandwidth-error" role="alert">
            <mat-icon class="warn" svgIcon="circle-exclamation" aria-hidden="true"></mat-icon>
            <span>{{ bandwidthLimit?.error }}</span>
            <button
              matIconButton
              (click)="loadBandwidthLimit()"
              matTooltip="Retry"
              aria-label="Retry loading bandwidth"
            >
              <mat-icon class="primary" svgIcon="refresh" aria-hidden="true"></mat-icon>
            </button>
          </div>
        } @else {
          <div class="bandwidth-content">
            <div
              class="bandwidth-status"
              [class.limited]="isBandwidthLimited"
              [class.unlimited]="!isBandwidthLimited"
              aria-live="polite"
            >
              <div class="status-indicator" aria-hidden="true"></div>
              <span class="status-text">{{ bandwidthDisplayValue }}</span>
            </div>

            @if (isBandwidthLimited) {
              <div class="bandwidth-details">
                @for (
                  detail of [
                    { label: 'Upload:', value: (bandwidthDetails.upload | formatBytes) },
                    { label: 'Download:', value: (bandwidthDetails.download | formatBytes) },
                    { label: 'Total:', value: (bandwidthDetails.total | formatBytes) },
                  ];
                  track trackByIndex($index, detail)
                ) {
                  <div class="detail-item">
                    <span class="label">{{ detail.label }}</span>
                    <span class="value">{{ detail.value }}</span>
                  </div>
                }
              </div>
            }
          </div>
        }
      </mat-expansion-panel>

      <!-- System Info Panel -->
      <mat-expansion-panel
        [(expanded)]="systemInfoPanelOpenState"
        (expandedChange)="onSystemInfoPanelStateChange($event)"
        class="system-info-panel"
        role="region"
      >
        <mat-expansion-panel-header>
          <mat-panel-title>
            <div class="panel-title-content">
              <mat-icon svgIcon="question" class="orange" aria-hidden="true"></mat-icon>
              <span>System Information</span>
            </div>
          </mat-panel-title>
          <mat-panel-description>
            <div class="status-indicator-small" [ngClass]="rcloneStatus" aria-hidden="true"></div>
            {{ rcloneStatus | titlecase }}
          </mat-panel-description>
        </mat-expansion-panel-header>

        @if (isLoadingStats) {
          <div class="loading fade-in" aria-live="polite">
            <mat-spinner diameter="24" aria-label="Loading system information"></mat-spinner>
            <span>Loading system information...</span>
          </div>
        } @else {
          <div class="info-grid" role="grid">
            @for (
              item of [
                { label: 'RClone Status:', value: rcloneStatus | titlecase, status: rcloneStatus },
                { label: 'Total Remotes:', value: totalRemotes },
                { label: 'Active Jobs:', value: activeJobsCount },
                { label: 'Memory Usage:', value: (systemStats.memoryUsage | formatMemoryUsage) },
                { label: 'Uptime:', value: (systemStats.uptime | formatTime) },
              ];
              track trackByIndex($index, item)
            ) {
              <div class="info-item" role="row">
                <span class="label" role="gridcell">{{ item.label }}</span>
                <span class="value" [ngClass]="item.status || ''" role="gridcell">{{
                  item.value
                }}</span>
              </div>
            }
          </div>
        }
      </mat-expansion-panel>

      <!-- Job Information Panel -->
      <mat-expansion-panel
        [(expanded)]="jobInfoPanelOpenState"
        (expandedChange)="onJobInfoPanelStateChange($event)"
        class="job-info-panel"
        role="region"
      >
        <mat-expansion-panel-header>
          <mat-panel-title>
            <div class="panel-title-content">
              <mat-icon svgIcon="jobs" class="yellow" aria-hidden="true"></mat-icon>
              <span>Global Job Information</span>
            </div>
          </mat-panel-title>
          <mat-panel-description>
            <span [ngClass]="{ 'active-jobs-indicator': activeJobsCount > 0 }">
              {{
                activeJobsCount > 0
                  ? activeJobsCount + ' active job' + (activeJobsCount !== 1 ? 's' : '')
                  : 'No active jobs'
              }}
            </span>
          </mat-panel-description>
        </mat-expansion-panel-header>

        @if (isLoadingStats) {
          <div class="loading fade-in" aria-live="polite">
            <mat-spinner diameter="24" aria-label="Loading job information"></mat-spinner>
            <span>Loading job information...</span>
          </div>
        } @else {
          <div class="job-grid" role="grid">
            @if (jobStats.totalBytes > 0) {
              <div class="job-progress-section" role="rowgroup">
                <div class="progress-header" role="row">
                  <span class="label" role="gridcell">Progress:</span>
                  <span class="value" role="gridcell"
                    >{{ jobCompletionPercentage | number: '1.0-1' }}%</span
                  >
                </div>
                <mat-progress-bar
                  mode="determinate"
                  [value]="jobCompletionPercentage"
                  role="progressbar"
                  [attr.aria-valuenow]="jobCompletionPercentage"
                  aria-valuemin="0"
                  aria-valuemax="100"
                ></mat-progress-bar>
                <div class="progress-details" role="row">
                  <span role="gridcell"
                    >{{ jobStats.bytes | formatBytes }} of
                    {{ jobStats.totalBytes | formatBytes }}</span
                  >
                  <span role="gridcell">ETA: {{ jobStats.eta | formatEta }}</span>
                </div>
              </div>
            }

            <div class="job-stats-grid" role="grid">
              @for (
                item of [
                  { label: 'Transfer Speed:', value: (jobStats.speed | formatBytes) + '/s' },
                  {
                    label: 'Transfers:',
                    value: jobStats.transfers + ' / ' + jobStats.totalTransfers,
                  },
                  { label: 'Checks:', value: jobStats.checks + ' / ' + jobStats.totalChecks },
                  { label: 'Errors:', value: jobStats.errors, error: jobStats.errors > 0 },
                  { label: 'Deletes:', value: jobStats.deletes },
                  { label: 'Renames:', value: jobStats.renames },
                  { label: 'Server Copies:', value: jobStats.serverSideCopies },
                  { label: 'Server Moves:', value: jobStats.serverSideMoves },
                ];
                track trackByIndex($index, item)
              ) {
                <div class="info-item" role="row">
                  <span class="label" role="gridcell">{{ item.label }}</span>
                  <span class="value" [class.error]="item.error" role="gridcell">{{
                    item.value
                  }}</span>
                </div>
              }
            </div>

            @if (jobStats.lastError) {
              <div class="error-section" role="alert">
                <div class="label">Last Error:</div>
                <div class="error-message">
                  <mat-icon
                    svgIcon="circle-exclamation"
                    class="error-icon warn"
                    aria-hidden="true"
                  ></mat-icon>
                  <span
                    matTooltip="Click to copy error"
                    (click)="copyError(jobStats.lastError)"
                    tabindex="0"
                    role="button"
                    class="error-text-content"
                    >{{ jobStats.lastError }}</span
                  >
                </div>
              </div>
            }

            @if (activeJobsCount === 0) {
              <div class="no-jobs-message" role="status">
                <mat-icon svgIcon="circle-info" aria-hidden="true"></mat-icon>
                <span>No active jobs are currently running.</span>
              </div>
            }
          </div>
        }
      </mat-expansion-panel>

      <!-- Scheduled Tasks Panel -->
      <mat-expansion-panel
        [(expanded)]="scheduledTasksPanelOpenState"
        (expandedChange)="onScheduledTasksPanelStateChange($event)"
        class="scheduled-tasks-panel"
        role="region"
      >
        <mat-expansion-panel-header>
          <mat-panel-title>
            <div class="panel-title-content">
              <mat-icon svgIcon="clock" class="accent" aria-hidden="true"></mat-icon>
              <span>Scheduled Tasks</span>
            </div>
          </mat-panel-title>
          <mat-panel-description>
            <span [ngClass]="{ 'active-tasks-indicator': activeScheduledTasksCount > 0 }">
              {{
                totalScheduledTasksCount > 0
                  ? activeScheduledTasksCount + ' active / ' + totalScheduledTasksCount + ' total'
                  : 'No scheduled tasks'
              }}
            </span>
          </mat-panel-description>
        </mat-expansion-panel-header>

        @if (isLoadingScheduledTasks) {
          <div class="loading fade-in" aria-live="polite">
            <mat-spinner diameter="24" aria-label="Loading scheduled tasks"></mat-spinner>
            <span>Loading scheduled tasks...</span>
          </div>
        } @else {
          <div class="scheduled-tasks-content">
            @if (totalScheduledTasksCount === 0) {
              <div class="no-tasks-message" role="status">
                <mat-icon svgIcon="circle-info" aria-hidden="true"></mat-icon>
                <span
                  >No scheduled tasks configured. Configure auto-start operations with cron
                  expressions to create scheduled tasks.</span
                >
              </div>
            } @else {
              <div class="tasks-grid">
                @for (task of scheduledTasks; track task.id) {
                  <div
                    class="task-card"
                    [class.disabled]="task.status === 'disabled'"
                    (click)="onTaskClick(task)"
                    (keydown)="onTaskKeydown($event, task)"
                    role="button"
                    tabindex="0"
                    [attr.aria-label]="
                      'Scheduled ' +
                      (task.taskType | titlecase) +
                      ' task for ' +
                      task.args['remoteName'] +
                      '. Status: ' +
                      (task.status | titlecase)
                    "
                  >
                    <div class="task-header">
                      <div class="task-info-section">
                        <div class="task-icon-wrapper" [class]="getTaskTypeColor(task.taskType)">
                          <mat-icon
                            [svgIcon]="getTaskTypeIcon(task.taskType)"
                            class="task-type-icon"
                          ></mat-icon>
                        </div>
                        <div class="task-title-section">
                          <div class="task-name-row">
                            <span class="task-name">{{ task.name }}</span>
                            <span class="task-status-badge" [ngClass]="task.status">
                              {{ task.status | titlecase }}
                            </span>
                            @if (task.currentJobId) {
                              <div class="task-running-badge">
                                <mat-icon svgIcon="play" class="running-icon"></mat-icon>
                                <span>Running</span>
                              </div>
                            }
                          </div>
                          <span class="task-remote-name">{{ task.args['remoteName'] }}</span>
                        </div>
                      </div>
                      <button
                        mat-icon-button
                        (click)="toggleScheduledTask(task.id); $event.stopPropagation()"
                        [matTooltip]="task.status === 'enabled' ? 'Disable task' : 'Enable task'"
                        class="task-toggle-btn"
                      >
                        <mat-icon
                          [svgIcon]="task.status === 'enabled' ? 'pause' : 'play'"
                        ></mat-icon>
                      </button>
                    </div>

                    <div class="task-stats">
                      <div class="stat-item">
                        <mat-icon svgIcon="circle-check" class="stat-icon success"></mat-icon>
                        <span class="stat-value">{{ task.successCount }}</span>
                      </div>
                      <div class="stat-item">
                        <mat-icon svgIcon="circle-exclamation" class="stat-icon error"></mat-icon>
                        <span class="stat-value">{{ task.failureCount }}</span>
                      </div>
                      <div class="stat-item">
                        <mat-icon svgIcon="clock" class="stat-icon"></mat-icon>
                        <span class="stat-value">{{ task.runCount }}</span>
                      </div>
                    </div>

                    <div class="task-schedule">
                      <div class="schedule-item">
                        <span class="schedule-label">Next Run:</span>
                        <span class="schedule-value">{{ getFormattedNextRun(task) }}</span>
                      </div>
                      @if (task.lastRun) {
                        <div class="schedule-item">
                          <span class="schedule-label">Last Run:</span>
                          <span class="schedule-value">{{ getFormattedLastRun(task) }}</span>
                        </div>
                      }
                    </div>

                    <div class="task-cron">
<<<<<<< HEAD
                      <mat-icon svgIcon="code" class="cron-icon"></mat-icon>
=======
                      <mat-icon svgIcon="terminal" class="cron-icon"></mat-icon>
>>>>>>> e0c988f8
                      <code class="cron-expression">{{ task.cronExpression }}</code>
                    </div>

                    @if (task.lastError) {
                      <div class="task-error">
                        <mat-icon svgIcon="circle-exclamation" class="error-icon"></mat-icon>
                        <span class="error-text">{{ task.lastError }}</span>
                      </div>
                    }
                  </div>
                }
              </div>
            }
          </div>
        }
      </mat-expansion-panel>
    </mat-accordion>
  </div>
</div><|MERGE_RESOLUTION|>--- conflicted
+++ resolved
@@ -394,11 +394,7 @@
                     </div>
 
                     <div class="task-cron">
-<<<<<<< HEAD
-                      <mat-icon svgIcon="code" class="cron-icon"></mat-icon>
-=======
                       <mat-icon svgIcon="terminal" class="cron-icon"></mat-icon>
->>>>>>> e0c988f8
                       <code class="cron-expression">{{ task.cronExpression }}</code>
                     </div>
 

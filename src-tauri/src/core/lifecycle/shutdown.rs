--- conflicted
+++ resolved
@@ -82,12 +82,8 @@
         Err(e) => error!("❌ Failed to stop cron scheduler: {e}"),
     }
 
-<<<<<<< HEAD
-    // // Unregister global shortcuts
-=======
     // Unregister global shortcuts (only if plugin is available)
     // In headless mode, the global shortcut plugin is not initialized, so we skip this
->>>>>>> e0c988f8
     #[cfg(desktop)]
     {
         // Check if global shortcut plugin is available before trying to use it

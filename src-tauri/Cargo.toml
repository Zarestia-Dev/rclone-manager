[package]
name = "rclone-manager"
version = "0.1.6"
description = "RClone Manager is a user-friendly GUI for Rclone, designed to simplify the process of managing and transferring files across various cloud storage services. With its intuitive interface, users can easily configure and execute Rclone commands without needing extensive technical knowledge."
authors = ["Hakan İSMAİL"]
edition = "2024"
default-run = "rclone-manager"

# See more keys and their definitions at https://doc.rust-lang.org/cargo/reference/manifest.html

[lib]
# The `_lib` suffix may seem redundant but it is necessary
# to make the lib name unique and wouldn't conflict with the bin name.
# This seems to be only an issue on Windows, see https://github.com/rust-lang/cargo/issues/8519
name = "rclone_manager_lib"
crate-type = ["staticlib", "cdylib", "rlib"]

[[bin]]
name = "rclone-manager-headless"
path = "src/headless.rs"
required-features = ["web-server"]

[build-dependencies]
tauri-build = { version = "2", features = [] }

[dependencies]
tauri = { version = "2", features = ["tray-icon", "image-png"] }
tauri-plugin-opener = "2"
serde = { version = "1", features = ["derive"] }
serde_json = "1"
tauri-plugin-dialog = "2"
tokio = { version = "1.45.1", features = ["full", "process"] }
tauri-plugin-http = "2"
tauri-plugin-os = "2"
zip = "4.0.0"
reqwest = { version = "0.12.19", features = ["json", "blocking"] }
lazy_static = "1.5.0"
dirs = "6.0.0"
anyhow = "1.0.98"
tauri-plugin-store = "2"
tauri-plugin-notification = "2"
once_cell = "1.21.3"
log = "0.4.27"
serde_urlencoded = "0.7.1"
chrono = { version = "0.4.41", features = ["serde"] }
which = "7.0.3"
walkdir = "2.5.0"
sha2 = "0.10.9"
tempfile = "3.20.0"
regex = "1.11.1"
uuid = { version = "1.18", features = ["v4"] }
rand = "0.9.2"
thiserror = "2.0"
netstat2 = "0.11.2"
sysinfo = "0.33.1"
tauri-plugin-shell = "2"
tokio-cron-scheduler = "0.13.0"
croner = "2.0.6"
<<<<<<< HEAD
=======

# Web server dependencies (optional)
axum = { version = "0.7", optional = true }
tower = { version = "0.5", optional = true }
tower-http = { version = "0.5", features = ["cors", "fs", "trace"], optional = true }
clap = { version = "4.5", features = ["derive"], optional = true }
tokio-stream = { version = "0.1", optional = true }
futures = { version = "0.3", optional = true }
async-stream = { version = "0.3", optional = true }
>>>>>>> e0c988f8

[target.'cfg(unix)'.dependencies]
nix = "0.30.1"

[target.'cfg(target_os = "linux")'.dependencies]
keyring = { version = "3", features = ["sync-secret-service"] }
zbus = "5.7.1"
futures-lite = "2.6.0"

[target.'cfg(windows)'.dependencies]
windows-sys = { version = "0.59.0", features = ["Win32_System_Threading"] }
windows = { version = "0.60.0", features = ["Networking_Connectivity"] }
shellexpand = "3.1.1"
keyring = { version = "3", features = ["windows-native"] }

[target.'cfg(target_os = "macos")'.dependencies]
keyring = { version = "3", features = ["apple-native"] }

[target.'cfg(not(any(target_os = "android", target_os = "ios")))'.dependencies]
tauri-plugin-autostart = "2"
tauri-plugin-global-shortcut = "2"
tauri-plugin-single-instance = "2"
tauri-plugin-updater = { version = "2", optional = true }
url = { version = "2.5", optional = true }

[features]
default = ["updater"]
updater = ["tauri-plugin-updater", "url"]
web-server = ["axum", "tower", "tower-http", "clap", "tokio-stream", "futures", "async-stream"]
flatpak = []
deb = []
rpm = []
arch = []
<|MERGE_RESOLUTION|>--- conflicted
+++ resolved
@@ -56,8 +56,6 @@
 tauri-plugin-shell = "2"
 tokio-cron-scheduler = "0.13.0"
 croner = "2.0.6"
-<<<<<<< HEAD
-=======
 
 # Web server dependencies (optional)
 axum = { version = "0.7", optional = true }
@@ -67,7 +65,6 @@
 tokio-stream = { version = "0.1", optional = true }
 futures = { version = "0.3", optional = true }
 async-stream = { version = "0.3", optional = true }
->>>>>>> e0c988f8
 
 [target.'cfg(unix)'.dependencies]
 nix = "0.30.1"
